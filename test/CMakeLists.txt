--- conflicted
+++ resolved
@@ -24,13 +24,9 @@
      sub.cpp
      as_buffer_sub.cpp
      as_buffer_pubsub.cpp
-<<<<<<< HEAD
-     as_buffer_async_pubsub.cpp
-     utf8string_validate.cpp
-=======
      as_buffer_async_pubsub_1.cpp
      as_buffer_async_pubsub_2.cpp
->>>>>>> 82d3388d
+     utf8string_validate.cpp
 )
 
 LIST (APPEND MQTT_LINK_LIBRARIES
