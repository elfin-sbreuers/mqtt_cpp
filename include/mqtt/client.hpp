--- conflicted
+++ resolved
@@ -937,13 +937,7 @@
     bool async_pingreq_ = false;
 #if defined(MQTT_USE_TLS)
     as::ssl::context ctx_{as::ssl::context::tlsv12};
-<<<<<<< HEAD
-#endif // defined(MQTT_USE_TLS)
-    close_handler h_close_;
-    error_handler h_error_;
-=======
 #endif // !defined(MQTT_NO_TLS)
->>>>>>> 6ec6e9dc
 #if defined(MQTT_USE_WS)
     std::string path_;
 #endif // defined(MQTT_USE_WS)
